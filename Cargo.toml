--- conflicted
+++ resolved
@@ -33,13 +33,9 @@
 thiserror = "2"
 
 strum = "0.26"
-<<<<<<< HEAD
 strum_macros = "0.27"
-itertools = "0.13.0"
-=======
 strum_macros = "0.26"
 itertools = "0.14.0"
->>>>>>> fc06cb24
 serde = { version = "1.0", default-features = false, features = ["derive"] }
 
 map_3d = "0.1.5"
