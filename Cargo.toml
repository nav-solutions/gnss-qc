--- conflicted
+++ resolved
@@ -55,7 +55,6 @@
     "gnss-rtk?/embed_ephem",
 ]
 
-<<<<<<< HEAD
 # Unlock NAV CGGTTS solution solver
 cggtts = [
     "dep:anise",
@@ -69,11 +68,6 @@
 html = [
     "dep:maud",
     "dep:plotly",
-=======
-# Unlock graphical analysis (plots rendering), otherwise reports are solely text based
-# plot = [
-#     "dep:plotly", 
-# ]
 
 [dependencies.rinex]
 git = "https://github.com/rtk-rs/rinex"
@@ -99,7 +93,24 @@
     "qc", 
     "processing", 
     "serde"
->>>>>>> fb727f65
+]
+
+[dependencies.gnss-rtk]
+git = "https://github.com/rtk-rs/gnss-rtk"
+rev = "main"
+optional = true
+features = [
+    "serde",
+    "scheduler",
+    "tracker",
+]
+
+[dependencies.cggtts]
+git = "https://github.com/rtk-rs/cggtts"
+rev = "main"
+optional = true
+features = [
+    "serde"
 ]
 
 [dependencies]
@@ -110,43 +121,13 @@
 strum = "0.27"
 strum_macros = "0.26"
 itertools = "0.14.0"
-<<<<<<< HEAD
 serde = { version = "1.0", default-features = false, features = ["derive"] }
-
-##############################
-# Multi-threading
-##############################
-# crossbeam-channel = "0.5"
-
-##############################
-# Nyx-space framework
-##############################
-hifitime = { git = "https://github.com/nyx-space/hifitime", branch = "master", features = ["serde", "std"] }
-anise = { git = "https://github.com/nyx-space/anise", branch = "dep/hifitime-github", optional = true }
-
-##############################
-# RTK-rs framework
-##############################
-gnss-rs = { git = "https://github.com/rtk-rs/gnss", branch = "main", features = ["serde"] }
-sp3 = { git = "https://github.com/rtk-rs/sp3", branch = "main", features = ["qc", "processing", "serde"], optional = true }
-gnss-qc-traits = { git = "https://github.com/rtk-rs/qc-traits", branch = "main", features = ["processing"] }
-gnss-rtk = { git = "https://github.com/rtk-rs/gnss-rtk", branch = "main", features = ["serde"], optional = true }
-cggtts = { git = "https://github.com/rtk-rs/cggtts", branch = "main", features = ["serde", "scheduler", "tracker"], optional = true }
-rinex = { git = "https://github.com/rtk-rs/rinex", branch = "main", features = ["qc", "processing", "obs", "nav", "ut1", "meteo", "clock", "ionex", "antex", "serde"] }
-
-##############################
-# HTML Rendering
-##############################
+anise = { version = "0.6", optional = true }
+hifitime = { version = "4.1", features = ["serde", "std"] }
+gnss-rs = { version = "2.4", features = ["serde"] }
+gnss-qc-traits = { version = "0.2", features = ["processing"] }
 maud = { version = "0.26", optional = true }
 plotly = { version = "0.12", optional = true }
-=======
-log = { version = "0.4", optional = true }
-anise = { version = "0.6", optional = true }
-gnss-rs = { version = "2.4.0", features = ["serde"] }
-hifitime = { version = "4.1", features = ["serde", "std"] }
-gnss-qc-traits = { version = "0.2.0", features = ["processing"] }
-serde = { version = "1.0", default-features = false, features = ["derive"] }
->>>>>>> fb727f65
 
 [dev-dependencies]
 serde_json = "1"
